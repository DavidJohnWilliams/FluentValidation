--- conflicted
+++ resolved
@@ -5,15 +5,13 @@
     <PackageReleaseNotes>
 FluentValidation 9 is a major release. Please read the upgrade notes at https://docs.fluentvalidation.net/en/latest/upgrading-to-9.html
 
-<<<<<<< HEAD
 Changes in 9.3.0:
 * Improvements to LanguageManager's lazy loading of resources.
 * Deprecate IStringSource and its implementors. Use delegates instead.
 * CustomizeValidatorAttribute now works in Razor pages (netcore 3.1 and net 5.0 only)
-=======
+
 Changes in 9.2.2:
 * Fix one of the inheritance validator overloads not working correctly.
->>>>>>> 4b62b676
 
 Changes in 9.2.1:
 * Add non-generic Add method to inheritance validator.
